import torch.nn as nn
import torchvision
from models.bert.bert import BertClassifier, BertFeaturizer
from models.bert.distilbert import DistilBertClassifier, DistilBertFeaturizer
from models.resnet_multispectral import ResNet18
from models.layers import Identity
from models.gnn import GINVirtual
from models.code_gpt import GPT2LMHeadLogit, GPT2FeaturizerLMHeadLogit
from transformers import GPT2Tokenizer

def initialize_model(config, d_out, featurizer=False):
    """
    Initializes models according to the config
        Args:
            - config (dictionary): config dictionary
            - d_out (int): the dimensionality of the model output
            - featurizer (bool): whether to return a model or a (featurizer, classifier) pair that constitutes a model.
        Output:
            If featurizer=True:
            - featurizer: a model that outputs feature Tensors of shape (batch_size, ..., feature dimensionality)
            - classifier: a model that takes in feature Tensors and outputs predictions. In most cases, this is a linear layer.

            If featurizer=False:
            - model: a model that is equivalent to nn.Sequential(featurizer, classifier)
    """
    if config.model in ('resnet50', 'resnet34', 'wideresnet50', 'densenet121'):
        if featurizer:
            featurizer = initialize_torchvision_model(
                name=config.model,
                d_out=None,
                **config.model_kwargs)
            classifier = nn.Linear(featurizer.d_out, d_out)
            model = (featurizer, classifier)
        else:
            model = initialize_torchvision_model(
                name=config.model,
                d_out=d_out,
                **config.model_kwargs)
    elif 'bert' in config.model:
        if featurizer:
            featurizer = initialize_bert_based_model(config, d_out, featurizer)
            classifier = nn.Linear(featurizer.d_out, d_out)
            model = (featurizer, classifier)
        else:
            model = initialize_bert_based_model(config, d_out)
    elif config.model == 'resnet18_ms':  # multispectral resnet 18
        if featurizer:
            featurizer = ResNet18(num_classes=None, **config.model_kwargs)
            classifier = nn.Linear(featurizer.d_out, d_out)
            model = (featurizer, classifier)
        else:
            model = ResNet18(num_classes=d_out, **config.model_kwargs)
    elif config.model == 'gin-virtual':
        if featurizer:
            featurizer = GINVirtual(num_tasks=None, **config.model_kwargs)
            classifier = nn.Linear(featurizer.d_out, d_out)
            model = (featurizer, classifier)
        else:
            model = GINVirtual(num_tasks=d_out, **config.model_kwargs)
    elif config.model == 'code-gpt-py':
        name = 'microsoft/CodeGPT-small-py'
        tokenizer = GPT2Tokenizer.from_pretrained(name)
        if featurizer:
            model = GPT2FeaturizerLMHeadLogit.from_pretrained(name)
            model.resize_token_embeddings(len(tokenizer))
            featurizer = model.transformer
            classifier = model.lm_head
            model = (featurizer, classifier)
        else:
            model = GPT2LMHeadLogit.from_pretrained(name)
            model.resize_token_embeddings(len(tokenizer))
    elif config.model == 'logistic_regression':
        assert not featurizer, "Featurizer not supported for logistic regression"
        model = nn.Linear(out_features=d_out, **config.model_kwargs)
    else:
        raise ValueError(f'Model: {config.model} not recognized.')
    return model

def initialize_bert_based_model(config, d_out, is_featurizer=False):
    if config.model == 'bert-base-uncased':
        if is_featurizer:
            model = BertFeaturizer.from_pretrained(config.model, **config.model_kwargs)
        else:
            model = BertClassifier.from_pretrained(
                config.model,
                num_labels=d_out,
                **config.model_kwargs)
    elif config.model == 'distilbert-base-uncased':
        if is_featurizer:
            model = DistilBertFeaturizer.from_pretrained(config.model, **config.model_kwargs)
        else:
            model = DistilBertClassifier.from_pretrained(
                config.model,
                num_labels=d_out,
                **config.model_kwargs)
    else:
        raise ValueError(f'Model: {config.model} not recognized.')
    return model

def initialize_torchvision_model(name, d_out, **kwargs):
    # get constructor and last layer names
    if name == 'wideresnet50':
        constructor_name = 'wide_resnet50_2'
        last_layer_name = 'fc'
    elif name == 'densenet121':
        constructor_name = name
        last_layer_name = 'classifier'
    elif name in ('resnet50', 'resnet34'):
        constructor_name = name
        last_layer_name = 'fc'
    else:
        raise ValueError(f'Torchvision model {name} not recognized')
    # construct the default model, which has the default last layer
    constructor = getattr(torchvision.models, constructor_name)
    model = constructor(**kwargs)
    # adjust the last layer
    d_features = getattr(model, last_layer_name).in_features
    if d_out is None:  # want to initialize a featurizer model
        last_layer = Identity(d_features)
        model.d_out = d_features
<<<<<<< HEAD
    else:  # want to initialize a classifier for a particular num_classes
        last_layer = nn.Linear(d, d_out)
=======
    else: # want to initialize a classifier for a particular num_classes
        last_layer = nn.Linear(d_features, d_out)
>>>>>>> 2cddfcef
        model.d_out = d_out
    setattr(model, last_layer_name, last_layer)
    return model<|MERGE_RESOLUTION|>--- conflicted
+++ resolved
@@ -118,13 +118,8 @@
     if d_out is None:  # want to initialize a featurizer model
         last_layer = Identity(d_features)
         model.d_out = d_features
-<<<<<<< HEAD
-    else:  # want to initialize a classifier for a particular num_classes
-        last_layer = nn.Linear(d, d_out)
-=======
     else: # want to initialize a classifier for a particular num_classes
         last_layer = nn.Linear(d_features, d_out)
->>>>>>> 2cddfcef
         model.d_out = d_out
     setattr(model, last_layer_name, last_layer)
     return model