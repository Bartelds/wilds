--- conflicted
+++ resolved
@@ -51,16 +51,6 @@
         x = move_to(x, self.device)
         y_true = move_to(y_true, self.device)
         g = move_to(self.grouper.metadata_to_group(metadata), self.device)
-<<<<<<< HEAD
-=======
-        if self.model.needs_y:
-            if self.training:
-                outputs = self.model(x, y_true)
-            else:
-                outputs = self.model(x, None)
-        else:
-            outputs = self.model(x)
->>>>>>> 965375b7
 
 
         if self.model.needs_y:
